--- conflicted
+++ resolved
@@ -2,12 +2,9 @@
 import os
 import sys
 import shutil
-<<<<<<< HEAD
 import threading
 from typing import Optional
-=======
 import webbrowser
->>>>>>> 1963c240
 
 from berserk.exceptions import ResponseError
 
